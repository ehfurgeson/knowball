--- conflicted
+++ resolved
@@ -1,123 +1,3 @@
-<<<<<<< HEAD
-# KnowBall - NBA Player Statistics and Analytics
-
-KnowBall is a web application for tracking, analyzing, and visualizing NBA player statistics with advanced analytics. It features statistical distributions, impressive performance tracking via z-scores, and detailed player profiles.
-
-## Features
-
-- **Player Statistics:** Comprehensive player statistics with interactive visualizations
-- **Impressive Performances:** Track statistically impressive performances ranked by z-score
-- **Statistical Distributions:** View probability distributions for various player stats
-- **League Analytics:** League-wide statistical analysis and comparisons
-
-## Architecture
-
-The application uses a modern architecture optimized for serverless environments:
-
-- **Frontend:** HTML/CSS/JavaScript with Plotly.js for visualizations
-- **Backend:** Python Flask application
-- **Database:** PostgreSQL (hosted on Supabase)
-- **Data Collection:** Automated scripts running on GitHub Actions
-
-## Getting Started
-
-### Prerequisites
-
-- Python 3.10+
-- PostgreSQL database
-- Git
-
-### Installation
-
-1. Clone the repository:
-   ```
-   git clone https://github.com/yourusername/knowball.git
-   cd knowball
-   ```
-
-2. Create a virtual environment:
-   ```
-   python -m venv venv
-   source venv/bin/activate  # On Windows: venv\Scripts\activate
-   ```
-
-3. Install dependencies:
-   ```
-   pip install -r requirements.txt
-   ```
-
-4. Set up environment variables:
-   ```
-   cp .env.example .env
-   ```
-   Edit the `.env` file with your database credentials.
-
-5. Initialize the database:
-   ```
-   psql -U youruser -d yourdatabase -f db_schema.sql
-   ```
-
-### Running the Application
-
-1. Local development:
-   ```
-   python app.py
-   ```
-   The application will be available at http://localhost:8080
-
-2. Using Docker:
-   ```
-   docker build -t knowball .
-   docker run -p 8080:8080 --env-file .env knowball
-   ```
-
-### Data Collection
-
-For the automated data collection:
-
-1. Initial setup:
-   ```
-   python data_collector.py --full
-   ```
-
-2. For daily updates (automated via GitHub Actions):
-   ```
-   python data_collector.py
-   ```
-
-## Deployment
-
-The application is optimized for deployment on Vercel:
-
-1. Install Vercel CLI:
-   ```
-   npm i -g vercel
-   ```
-
-2. Deploy:
-   ```
-   vercel
-   ```
-
-For database setup, use Supabase or any PostgreSQL provider. Make sure to set the environment variables in your deployment platform.
-
-## GitHub Actions
-
-The repository includes GitHub Actions workflows to:
-- Automatically update player data twice daily
-- Calculate statistical distributions
-- Identify impressive performances
-
-## License
-
-This project is licensed under the MIT License - see the LICENSE file for details.
-
-## Acknowledgments
-
-- Data is sourced from publicly available NBA statistics
-- Uses the NBA Stats API and Basketball Reference as fallback data sources
-=======
 # Statistics & Data Science for NFL and NBA Players
 This project allows users to gain data driven insights into NFL and NBA player performance.
-[Visit the website](https://knowball.net)
->>>>>>> 19d0d3e7
+[Visit the website](https://knowball.net)